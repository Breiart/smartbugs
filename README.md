# SmartBugs: A Framework to Analyze Solidity Smart Contracts

SmartBugs is an execution framework aiming at simplifying the execution of analysis tools on datasets of smart contracts.

## Features

- A plugin system to easily add new analysis tools, based on Docker images;
- Parallel execution of the tools to speed up the execution time;
- An output mechanism that normalizes the way the tools are outputting the results, and simplifies the process of the output across tools.

## Supported Tools

1. HoneyBadger
2. Maian
3. Manticore
4. Mythril
5. Osiris
6. Oyente
7. Securify
8. Slither
9. Smartcheck
10. Solhint

## Requirements

- Unix-based system
- [Docker](https://docs.docker.com/install)
- [Python3](https://www.python.org)

## Installation

Once you have Docker and Python3 installed your system, follow the steps:

1. Clone [SmartBugs's repository](https://github.com/smartbugs/smartbugs):

```
git clone https://github.com/smartbugs/smartbugs.git
```

2. Install all the Python requirements:

```
pip3 install -r requirements.txt
```

## Alternative Installation Methods

- We provide a [Vagrant box that you can use to experiment with SmartBugs](utils/vagrant)

## Usage

SmartBugs provides a command-line interface that can be used as follows:
```bash
smartBugs.py [-h, --help]
              --list tools          # list all the tools available
              --list dataset        # list all the datasets available
              --dataset DATASET     # the name of the dataset to analyze (e.g. reentrancy)
              --file FILES          # the paths to the folder(s) or the Solidity contract(s) to analyze
              --tool TOOLS          # the list of tools to use for the analysis (all to use all of them) 
              --info TOOL           # show information about tool
              --skip-existing       # skip the execution that already has results
              --processes PROCESSES # the number of process to use during the analysis (by default 1)
```

For example, we can analyse all contracts labelled with type `reentrancy` with the tool oyente by executing:

```bash
python3 smartBugs.py --tool oyente --dataset reentrancy
```

<<<<<<< HEAD
To analyze a specific file (or folder), we can use the option `--file`. For example, to run all the tools on the file `dataset/reentrancy/simple_dao.sol`, we can run:

```bash
python3 smartBugs.py --tool all --file dataset/reentrancy/simple_dao.sol
```

=======
>>>>>>> b9d4365c
By default, results will be placed in the directory `results`. 

## Known Limitations

When running a tool the user must be aware of the solc compatibility. Due to the major changes introduced in solidity v0.5.0, we provide the option to pass another docker image to run contracts with solidity version below v0.5.0. However, please note that there may still be problems with the solidity compiler when compiling older versions of solidity code. 

## Smart Contracts dataset

We make available two smart contract datasets with SmartBugs:
<<<<<<< HEAD
- **SB Curated**: a curated dataset with 143 annotated contracts that can be used to evaluate the accuracy of analysis tools    .
- **SB Wild**: a dataset with 47,518 unique contract from the Ethereum network (for details on 3 how they were collected, see [the ICSE 2020 paper](https://arxiv.org/abs/1910.10601)).
=======
- **SB Curated**: a curated dataset with 69 annotated contracts that can be used to evaluate the accuracy of analysis tools    .
- **SB Wild**: a dataset with 47,518 unique contract from the Ethereum network (for details on 3 how they were collected, please see [the ICSE 2020 paper](https://arxiv.org/abs/1910.10601)).
>>>>>>> b9d4365c


### SB Curated

[SB Curated](https://github.com/smartbugs/smartbugs/blob/master/dataset) provides a collection of vulnerable Solidity smart contracts organized according to the [DASP taxonomy](https://dasp.co). It is available in the `dataset` repository.

| Vulnerability | Description | Level |
| --- | --- | -- |
| [Reentrancy](https://github.com/smartbugs/smartbugs/blob/master/dataset/reentrancy) | Reentrant function calls make a contract to behave in an unexpected way | Solidity |
| [Access Control](https://github.com/smartbugs/smartbugs/blob/master/dataset/access_control) | Failure to use function modifiers or use of tx.origin | Solidity |
| [Arithmetic](https://github.com/smartbugs/smartbugs/blob/master/dataset/arithmetic) | Integer over/underflows | Solidity |
| [Unchecked Low Level Calls](https://github.com/smartbugs/smartbugs/blob/master/dataset/unchecked_low_level_calls) | call(), callcode(), delegatecall() or send() fails and it is not checked | Solidity |
| [Denial Of Service](https://github.com/smartbugs/smartbugs/blob/master/dataset/denial_of_service) | The contract is overwhelmed with time-consuming computations | Solidity |
| [Bad Randomness](https://github.com/smartbugs/smartbugs/blob/master/dataset/bad_randomness) | Malicious miner biases the outcome | Blockchain |
| [Front Running](https://github.com/smartbugs/smartbugs/blob/master/dataset/front_running) | Two dependent transactions that invoke the same contract are included in one block | Blockchain |
| [Time Manipulation](https://github.com/smartbugs/smartbugs/blob/master/dataset/time_manipulation) | The timestamp of the block is manipulated by the miner | Blockchain |
| [Short Addresses](https://github.com/smartbugs/smartbugs/blob/master/dataset/short_addresses) | EVM itself accepts incorrectly padded arguments | EVM |
| [Unknown Unknowns](https://github.com/smartbugs/smartbugs/blob/master/dataset/other) | Vulnerabilities not identified in DASP 10 | N.A |


### SB Wild

SB Wild is available in a separated repository due to its size: [https://github.com/smartbugs/smartbugs-wild](https://github.com/smartbugs/smartbugs-wild)


## Work that uses SmartBugs
- [SmartBugs was used to analyze 47,587 smart contracts](https://arxiv.org/abs/1910.10601). These contracts are available in a [separate repository](https://github.com/smartbugs/smartbugs-wild). The results are also in [their own repository](https://github.com/smartbugs/smartbugs-results).
- ... you are more than welcome to add your own work here!<|MERGE_RESOLUTION|>--- conflicted
+++ resolved
@@ -68,15 +68,12 @@
 python3 smartBugs.py --tool oyente --dataset reentrancy
 ```
 
-<<<<<<< HEAD
 To analyze a specific file (or folder), we can use the option `--file`. For example, to run all the tools on the file `dataset/reentrancy/simple_dao.sol`, we can run:
 
 ```bash
 python3 smartBugs.py --tool all --file dataset/reentrancy/simple_dao.sol
 ```
 
-=======
->>>>>>> b9d4365c
 By default, results will be placed in the directory `results`. 
 
 ## Known Limitations
@@ -86,13 +83,9 @@
 ## Smart Contracts dataset
 
 We make available two smart contract datasets with SmartBugs:
-<<<<<<< HEAD
+
 - **SB Curated**: a curated dataset with 143 annotated contracts that can be used to evaluate the accuracy of analysis tools    .
-- **SB Wild**: a dataset with 47,518 unique contract from the Ethereum network (for details on 3 how they were collected, see [the ICSE 2020 paper](https://arxiv.org/abs/1910.10601)).
-=======
-- **SB Curated**: a curated dataset with 69 annotated contracts that can be used to evaluate the accuracy of analysis tools    .
-- **SB Wild**: a dataset with 47,518 unique contract from the Ethereum network (for details on 3 how they were collected, please see [the ICSE 2020 paper](https://arxiv.org/abs/1910.10601)).
->>>>>>> b9d4365c
+- **SB Wild**: a dataset with 47,518 unique contract from the Ethereum network (for details on 3 how they were collected, see [the ICSE 2020 paper](https://arxiv.org/abs/1910.10601))
 
 
 ### SB Curated
